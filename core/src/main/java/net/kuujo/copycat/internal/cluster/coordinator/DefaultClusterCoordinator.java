--- conflicted
+++ resolved
@@ -14,13 +14,6 @@
  * limitations under the License.
  */
 package net.kuujo.copycat.internal.cluster.coordinator;
-
-import java.util.Collection;
-import java.util.Collections;
-import java.util.HashMap;
-import java.util.Map;
-import java.util.concurrent.CompletableFuture;
-import java.util.concurrent.ConcurrentHashMap;
 
 import net.kuujo.copycat.CopycatContext;
 import net.kuujo.copycat.cluster.Cluster;
@@ -41,6 +34,13 @@
 import net.kuujo.copycat.protocol.Response;
 import net.kuujo.copycat.spi.ExecutionContext;
 import net.kuujo.copycat.spi.Protocol;
+
+import java.util.Collection;
+import java.util.Collections;
+import java.util.HashMap;
+import java.util.Map;
+import java.util.concurrent.CompletableFuture;
+import java.util.concurrent.ConcurrentHashMap;
 
 /**
  * Default cluster coordinator implementation.
@@ -64,30 +64,18 @@
   }
 
   @Override
-  public synchronized LocalMemberCoordinator localMember() {
+  public LocalMemberCoordinator localMember() {
     return localMember;
   }
 
   @Override
-  public synchronized MemberCoordinator member(String uri) {
+  public MemberCoordinator member(String uri) {
     return remoteMembers.get(uri);
   }
 
   @Override
-<<<<<<< HEAD
-  public synchronized Set<MemberCoordinator> members() {
-    Set<MemberCoordinator> members = new HashSet<>(remoteMembers.values());
-    members.add(localMember);
-    return members;
-  }
-
-  @Override
-  public synchronized Set<MemberCoordinator> remoteMembers() {
-    return new HashSet<>(remoteMembers.values());
-=======
   public Collection<MemberCoordinator> remoteMembers() {
     return Collections.unmodifiableCollection(remoteMembers.values());
->>>>>>> 3e6a9a2c
   }
 
   @Override
